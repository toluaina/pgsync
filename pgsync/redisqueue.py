"""PGSync RedisQueue."""

import json
import logging
import time
import typing as t

from redis import Redis
from redis.exceptions import ConnectionError

from .settings import (
    REDIS_READ_CHUNK_SIZE,
    REDIS_RETRY_ON_TIMEOUT,
    REDIS_SOCKET_TIMEOUT,
)
from .urls import get_redis_url

# Pick a MULTIPLIER > max timestamp_ms (~1.7e12).
# 10**13 is safe for now.
_MULTIPLIER = 10**13


logger = logging.getLogger(__name__)


class RedisQueue:
    """A Redis‐backed queue where items become poppable only once ready is True."""

    def __init__(self, name: str, namespace: str = "queue", **kwargs):
        url: str = get_redis_url(**kwargs)
        self.key: str = f"{namespace}:{name}"
        self._meta_key: str = f"{self.key}:meta"
        try:
            self.__db: Redis = Redis.from_url(
<<<<<<< HEAD
                url, socket_timeout=REDIS_SOCKET_TIMEOUT
=======
                url,
                socket_timeout=REDIS_SOCKET_TIMEOUT,
                retry_on_timeout=REDIS_RETRY_ON_TIMEOUT,
>>>>>>> faf18eff
            )
            self.__db.ping()
        except ConnectionError as e:
            logger.exception(f"Redis server is not running: {e}")
            raise

    @property
    def qsize(self) -> int:
        """Number of items currently in the ZSET (regardless of ready/not)."""
        return self.__db.zcard(self.key)

    def push(self, items: t.List[dict], weight: float = 0.0) -> None:
        """
        Push a batch of items with the given numeric weight.

        - Higher weight -> higher priority.
        - Among equal weight, FIFO order.
        """
        now_ms: int = int(time.time() * 1_000)
        mapping: dict = {}
        for item in items:
            # score = -weight*M + timestamp
            score = -weight * _MULTIPLIER + now_ms
            mapping[json.dumps(item)] = score
        # ZADD will add/update each member's score
        self.__db.zadd(self.key, mapping)

    def pop(self, chunk_size: int = REDIS_READ_CHUNK_SIZE) -> t.List[dict]:
        """
        Pop up to chunk_size highest priority items (by weight, then FIFO).
        """
        # ZPOPMIN pulls the entries with the smallest score first
        popped: t.List[t.Tuple[bytes, float]] = self.__db.zpopmin(
            self.key, chunk_size
        )
        results: t.List[dict] = [
            json.loads(member) for member, score in popped
        ]
        logger.debug(f"popped {len(results)} items (by priority)")
        return results

    def delete(self) -> None:
        """Delete all items from the named queue including its metadata."""
        logger.info(f"Deleting redis key: {self.key} and {self._meta_key}")
        self.__db.delete(self.key)
        self.__db.delete(self._meta_key)

    def set_meta(self, value: t.Any) -> None:
        """Store an arbitrary JSON‐serializable value in a dedicated key."""
        self.__db.set(self._meta_key, json.dumps(value))

    def get_meta(self, default: t.Any = None) -> t.Any:
        """Retrieve the stored metadata (or *default* if nothing is set)."""
        raw = self.__db.get(self._meta_key)
        return json.loads(raw) if raw is not None else default<|MERGE_RESOLUTION|>--- conflicted
+++ resolved
@@ -32,13 +32,9 @@
         self._meta_key: str = f"{self.key}:meta"
         try:
             self.__db: Redis = Redis.from_url(
-<<<<<<< HEAD
-                url, socket_timeout=REDIS_SOCKET_TIMEOUT
-=======
                 url,
                 socket_timeout=REDIS_SOCKET_TIMEOUT,
                 retry_on_timeout=REDIS_RETRY_ON_TIMEOUT,
->>>>>>> faf18eff
             )
             self.__db.ping()
         except ConnectionError as e:
