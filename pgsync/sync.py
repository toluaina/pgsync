--- conflicted
+++ resolved
@@ -74,15 +74,9 @@
         super().__init__(
             document.get("database", self.index), verbose=verbose, **params
         )
-<<<<<<< HEAD
-        self.es = ElasticHelper()
-        self.__name = re.sub(
-            "[^0-9a-zA-Z_]+", "", f"{self.database.lower()}_{self.index}"
-=======
         self.es: ElasticHelper = ElasticHelper()
         self.__name: str = re.sub(
-            "[^0-9a-zA-Z_]+", "", f"{self.database}_{self.index}"
->>>>>>> dbb238c6
+            "[^0-9a-zA-Z_]+", "", f"{self.database.lower()}_{self.index}"
         )
         self._checkpoint: int = None
         self._plugins: Plugins = None
